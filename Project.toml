name = "AstrodynamicalModels"
uuid = "4282b555-f590-4262-b575-3e516e1493a7"
authors = ["Joe Carpinelli <jdcarpinelli@gmail.com>"]
version = "0.1.0"

[deps]
LinearAlgebra = "37e2e46d-f89d-539d-b4ee-838fcccc9c8e"
ModelingToolkit = "961ee093-0014-501f-94e3-6117800e7a78"
StaticArrays = "90137ffa-7385-5640-81b9-e52037218182"
Symbolics = "0c5d862f-8b57-4792-8d23-62f2024744c7"

[compat]
<<<<<<< HEAD
StaticArrays = "1"
=======
Symbolics = "0.1"
>>>>>>> 0bc23ce6
<|MERGE_RESOLUTION|>--- conflicted
+++ resolved
@@ -10,8 +10,5 @@
 Symbolics = "0c5d862f-8b57-4792-8d23-62f2024744c7"
 
 [compat]
-<<<<<<< HEAD
 StaticArrays = "1"
-=======
-Symbolics = "0.1"
->>>>>>> 0bc23ce6
+Symbolics = "0.1"