name = "AstrodynamicalModels"
uuid = "4282b555-f590-4262-b575-3e516e1493a7"
authors = ["Joe Carpinelli <jdcarpinelli@gmail.com>"]
version = "1.2.0"

[deps]
DocStringExtensions = "ffbed154-4ef7-542d-bbb7-c09d3a79fcae"
LinearAlgebra = "37e2e46d-f89d-539d-b4ee-838fcccc9c8e"
Memoize = "c03570c3-d221-55d1-a50c-7939bbd78826"
ModelingToolkit = "961ee093-0014-501f-94e3-6117800e7a78"
Symbolics = "0c5d862f-8b57-4792-8d23-62f2024744c7"

[compat]
<<<<<<< HEAD
ModelingToolkit = "8"
=======
DocStringExtensions = "0.9"
Memoize = "0.4"
>>>>>>> 80dca153

[extras]
Test = "8dfed614-e22c-5e08-85e1-65c5234f0b40"

[targets]
test = ["Test"]<|MERGE_RESOLUTION|>--- conflicted
+++ resolved
@@ -11,12 +11,9 @@
 Symbolics = "0c5d862f-8b57-4792-8d23-62f2024744c7"
 
 [compat]
-<<<<<<< HEAD
 ModelingToolkit = "8"
-=======
 DocStringExtensions = "0.9"
 Memoize = "0.4"
->>>>>>> 80dca153
 
 [extras]
 Test = "8dfed614-e22c-5e08-85e1-65c5234f0b40"
