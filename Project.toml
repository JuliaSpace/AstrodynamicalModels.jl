--- conflicted
+++ resolved
@@ -11,13 +11,10 @@
 Symbolics = "0c5d862f-8b57-4792-8d23-62f2024744c7"
 
 [compat]
-<<<<<<< HEAD
 Symbolics = "5"
-=======
 ModelingToolkit = "8"
 DocStringExtensions = "0.9"
 Memoize = "0.4"
->>>>>>> 557b92fe
 
 [extras]
 Test = "8dfed614-e22c-5e08-85e1-65c5234f0b40"
